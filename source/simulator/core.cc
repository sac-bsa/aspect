/*
  Copyright (C) 2011, 2012 by the authors of the ASPECT code.

  This file is part of ASPECT.

  ASPECT is free software; you can redistribute it and/or modify
  it under the terms of the GNU General Public License as published by
  the Free Software Foundation; either version 2, or (at your option)
  any later version.

  ASPECT is distributed in the hope that it will be useful,
  but WITHOUT ANY WARRANTY; without even the implied warranty of
  MERCHANTABILITY or FITNESS FOR A PARTICULAR PURPOSE.  See the
  GNU General Public License for more details.

  You should have received a copy of the GNU General Public License
  along with ASPECT; see the file doc/COPYING.  If not see
  <http://www.gnu.org/licenses/>.
*/
/*  $Id$  */


#include <aspect/simulator.h>
#include <aspect/global.h>

#include <deal.II/base/index_set.h>
#include <deal.II/base/conditional_ostream.h>
#include <deal.II/base/quadrature_lib.h>
#include <deal.II/lac/constraint_matrix.h>
#include <deal.II/lac/block_sparsity_pattern.h>
#include <deal.II/grid/grid_tools.h>

#include <deal.II/dofs/dof_renumbering.h>
#include <deal.II/dofs/dof_accessor.h>
#include <deal.II/dofs/dof_tools.h>

#include <deal.II/fe/fe_q.h>
#include <deal.II/fe/fe_dgq.h>
#include <deal.II/fe/fe_dgp.h>
#include <deal.II/fe/fe_values.h>

#include <deal.II/numerics/error_estimator.h>
#include <deal.II/numerics/derivative_approximation.h>
#include <deal.II/numerics/vector_tools.h>

#include <deal.II/distributed/solution_transfer.h>
#include <deal.II/distributed/grid_refinement.h>

#include <fstream>
#include <iostream>
#include <iomanip>
#include <locale>
#include <string>


using namespace dealii;


namespace aspect
{
  namespace
  {
    /**
     * Return whether t is an element of the given container object.
     */
    template <typename Container>
    bool is_element (const typename Container::value_type &t,
                     const Container                      &container)
    {
      for (typename Container::const_iterator p = container.begin();
           p != container.end();
           ++p)
        if (*p == t)
          return true;

      return false;
    }
  }

  /**
   * Constructor. Initialize all member variables.
   **/
  template <int dim>
  Simulator<dim>::Simulator (const MPI_Comm mpi_communicator_,
                             ParameterHandler &prm)
    :
    parameters (prm),
    mpi_communicator (Utilities::MPI::duplicate_communicator (mpi_communicator_)),
    pcout (std::cout,
           (Utilities::MPI::
            this_mpi_process(mpi_communicator)
            == 0)),

    computing_timer (pcout, TimerOutput::summary,
                     TimerOutput::wall_times),

    geometry_model (GeometryModel::create_geometry_model<dim>(prm)),
    material_model (MaterialModel::create_material_model<dim>(prm)),
    gravity_model (GravityModel::create_gravity_model<dim>(prm)),
    boundary_temperature (BoundaryTemperature::create_boundary_temperature<dim>(prm)),
    initial_conditions (InitialConditions::create_initial_conditions (prm,
                                                                      *geometry_model,
                                                                      *boundary_temperature,
                                                                      *adiabatic_conditions)),
    compositional_initial_conditions (CompositionalInitialConditions::create_initial_conditions (prm,
                                                                      *geometry_model,
                                                                      *boundary_temperature,
                                                                      *adiabatic_conditions)),

    time (std::numeric_limits<double>::quiet_NaN()),
    time_step (0),
    old_time_step (0),
    timestep_number (0),

    triangulation (mpi_communicator,
                   typename Triangulation<dim>::MeshSmoothing
                   (Triangulation<dim>::smoothing_on_refinement |
                    Triangulation<dim>::smoothing_on_coarsening),
                   parallel::distributed::Triangulation<dim>::mesh_reconstruction_after_repartitioning),

    mapping (4),

                  finite_element(FE_Q<dim>(parameters.stokes_velocity_degree),
                                 dim,
                                 (parameters.use_locally_conservative_discretization
                                    ?
                                    static_cast<const FiniteElement<dim> &>
                                    (FE_DGP<dim>(parameters.stokes_velocity_degree-1))
                                    :
                                    static_cast<const FiniteElement<dim> &>
                                    (FE_Q<dim>(parameters.stokes_velocity_degree-1))),
                                 1,
                                 FE_Q<dim>(parameters.temperature_degree),
                                 1,
                                 FE_Q<dim>(parameters.composition_degree),
                                 parameters.n_compositional_fields),

    dof_handler (triangulation),

    rebuild_stokes_matrix (true),
    rebuild_stokes_preconditioner (true)
  {
    computing_timer.enter_section("Initialization");
    // first do some error checking for the parameters we got
    {
      // make sure velocity boundary indicators don't appear in multiple lists
      std::set<types::boundary_id_t> boundary_indicator_lists[3]
        = { parameters.zero_velocity_boundary_indicators,
            parameters.tangential_velocity_boundary_indicators,
            std::set<types::boundary_id_t>()
          };
      for (std::map<types::boundary_id_t,std::string>::const_iterator
           p = parameters.prescribed_velocity_boundary_indicators.begin();
           p != parameters.prescribed_velocity_boundary_indicators.end();
           ++p)
        boundary_indicator_lists[2].insert (p->first);

      // for each combination of boundary indicator lists, make sure that the
      // intersection is empty
      for (unsigned int i=0; i<sizeof(boundary_indicator_lists)/sizeof(boundary_indicator_lists[0]); ++i)
        for (unsigned int j=i+1; j<sizeof(boundary_indicator_lists)/sizeof(boundary_indicator_lists[0]); ++j)
          {
            std::set<types::boundary_id_t> intersection;
            std::set_intersection (boundary_indicator_lists[i].begin(),
                                   boundary_indicator_lists[i].end(),
                                   boundary_indicator_lists[j].begin(),
                                   boundary_indicator_lists[j].end(),
                                   std::inserter(intersection, intersection.end()));
            AssertThrow (intersection.empty(),
                         ExcMessage ("Some velocity boundary indicators are listed as having more "
                                     "than one type in the input file."));
          }

      // next make sure that all listed indicators are actually used by
      // this geometry
      const std::set<types::boundary_id_t> all_boundary_indicators
        = geometry_model->get_used_boundary_indicators();
      for (unsigned int i=0; i<sizeof(boundary_indicator_lists)/sizeof(boundary_indicator_lists[0]); ++i)
        for (typename std::set<types::boundary_id_t>::const_iterator
             p = boundary_indicator_lists[i].begin();
             p != boundary_indicator_lists[i].end(); ++p)
          AssertThrow (all_boundary_indicators.find (*p)
                       != all_boundary_indicators.end(),
                       ExcMessage ("One of the boundary indicators listed in the input file "
                                   "is not used by the geometry model."));

      // now do the same for the fixed temperature indicators
      for (typename std::set<types::boundary_id_t>::const_iterator
           p = parameters.fixed_temperature_boundary_indicators.begin();
           p != parameters.fixed_temperature_boundary_indicators.end(); ++p)
        AssertThrow (all_boundary_indicators.find (*p)
                     != all_boundary_indicators.end(),
                     ExcMessage ("One of the boundary indicators listed in the input file "
                                 "is not used by the geometry model."));
    }

    // continue with initializing members that can't be initialized for one reason
    // or another in the member initializer list above

    // if any plugin wants access to the Simulator by deriving from SimulatorAccess, initialize it:
    if (SimulatorAccess<dim>* sim = dynamic_cast<SimulatorAccess<dim>*>(&*geometry_model))
      sim->initialize (*this);
    if (SimulatorAccess<dim>* sim = dynamic_cast<SimulatorAccess<dim>*>(&*material_model))
      sim->initialize (*this);
    if (SimulatorAccess<dim>* sim = dynamic_cast<SimulatorAccess<dim>*>(&*gravity_model))
      sim->initialize (*this);
    if (SimulatorAccess<dim>* sim = dynamic_cast<SimulatorAccess<dim>*>(&*boundary_temperature))
      sim->initialize (*this);
    if (SimulatorAccess<dim>* sim = dynamic_cast<SimulatorAccess<dim>*>(&*initial_conditions))
      sim->initialize (*this);

    postprocess_manager.parse_parameters (prm);
    postprocess_manager.initialize (*this);

    geometry_model->create_coarse_mesh (triangulation);
    global_Omega_diameter = GridTools::diameter (triangulation);

    adiabatic_conditions.reset (new AdiabaticConditions<dim>(*geometry_model,
                                                             *gravity_model,
                                                             *material_model,
                                                             parameters.surface_pressure,
                                                             parameters.adiabatic_surface_temperature));
    for (std::map<types::boundary_id_t,std::string>::const_iterator
         p = parameters.prescribed_velocity_boundary_indicators.begin();
         p != parameters.prescribed_velocity_boundary_indicators.end();
         ++p)
      {
        VelocityBoundaryConditions::Interface<dim> *bv
          = VelocityBoundaryConditions::create_velocity_boundary_conditions
            (p->second,
             prm,
             *geometry_model);
        velocity_boundary_conditions[p->first].reset (bv);
      }

    pressure_scaling = material_model->reference_viscosity() / geometry_model->length_scale();

    // make sure that we don't have to fill every column of the statistics
    // object in each time step.
    statistics.set_auto_fill_mode(true);

    // finally produce a record of the run-time parameters by writing
    // the currently used values into a file
    {
      std::ofstream prm_out ((parameters.output_directory + "parameters.prm").c_str());
      AssertThrow (prm_out,
                   ExcMessage (std::string("Couldn't open file <") +
                               parameters.output_directory + "parameters.prm>."));
      prm.print_parameters(prm_out, ParameterHandler::Text);
    }
    {
      std::ofstream prm_out ((parameters.output_directory + "parameters.tex").c_str());
      AssertThrow (prm_out,
                   ExcMessage (std::string("Couldn't open file <") +
                               parameters.output_directory + "parameters.tex>."));
      prm.print_parameters(prm_out, ParameterHandler::LaTeX);
    }
    computing_timer.exit_section();
  }


  /**
   * Destructor.
   **/
  template <int dim>
  Simulator<dim>::~Simulator ()
  {
    // wait if there is a thread that's still writing the statistics
    // object (set from the output_statistics() function)
    output_statistics_thread.join();
  }


  namespace
  {
    template <int dim>
    class VectorFunctionFromVelocityFunctionObject : public Function<dim>
    {
      public:
        /**
         * Given a function object that takes a Point and returns a Tensor<1,dim>,
         * convert this into an object that matches the Function@<dim@>
         * interface.
         *
         * @param function_object The scalar function that will form one component
         *     of the resulting Function object.
         **/
        VectorFunctionFromVelocityFunctionObject (unsigned int n_comp_fields, const std_cxx1x::function<Tensor<1,dim> (const Point<dim> &)> &function_object);

        /**
         * Return the value of the
         * function at the given
         * point. Returns the value the
         * function given to the constructor
         * produces for this point.
         */
        virtual double value (const Point<dim>   &p,
                              const unsigned int  component = 0) const;

        /**
         * Return all components of a
         * vector-valued function at a
         * given point.
         *
         * <tt>values</tt> shall have the right
         * size beforehand,
         * i.e. #n_components.
         */
        virtual void vector_value (const Point<dim>   &p,
                                   Vector<double>     &values) const;

      private:
        /**
         * The function object which we call when this class's value() or
         * value_list() functions are called.
         **/
        const std_cxx1x::function<Tensor<1,dim> (const Point<dim> &)> function_object;
    };


    template <int dim>
    VectorFunctionFromVelocityFunctionObject<dim>::
    VectorFunctionFromVelocityFunctionObject
    (unsigned int n_comp_fields, const std_cxx1x::function<Tensor<1,dim> (const Point<dim> &)> &function_object)
      :
      Function<dim>(dim+2+n_comp_fields),
      function_object (function_object)
    {
    }



    template <int dim>
    double
    VectorFunctionFromVelocityFunctionObject<dim>::value (const Point<dim> &p,
                                                          const unsigned int component) const
    {
      Assert (component < this->n_components,
              ExcIndexRange (component, 0, this->n_components));

      if (component < dim)
        {
          const Tensor<1,dim> v = function_object(p);
          return v[component];
        }
      else
        return 0;
    }



    template <int dim>
    void
    VectorFunctionFromVelocityFunctionObject<dim>::
    vector_value (const Point<dim>   &p,
                  Vector<double>     &values) const
    {
      AssertDimension(values.size(), this->n_components);

      // set everything to zero, and then the right components to their correct values
      values = 0;

      const Tensor<1,dim> v = function_object(p);
      for (unsigned int d=0; d<dim; ++d)
        values(d) = v[d];
    }
  }


  template <int dim>
  void
  Simulator<dim>::
  start_timestep ()
  {
    // first produce some output for the screen to show where we are
    if (parameters.convert_to_years == true)
      pcout << "*** Timestep " << timestep_number
            << ":  t=" << time/year_in_seconds
            << " years"
            << std::endl;
    else
      pcout << "*** Timestep " << timestep_number
            << ":  t=" << time
            << " seconds"
            << std::endl;

    // set global statistics about this time step
    statistics.add_value("Time step number", timestep_number);
    if (parameters.convert_to_years == true)
      statistics.add_value("Time (years)", time / year_in_seconds);
    else
      statistics.add_value("Time (seconds)", time);
    statistics.add_value("Number of mesh cells",
                         triangulation.n_global_active_cells());

    std::vector<unsigned int> system_sub_blocks (dim+2+parameters.n_compositional_fields,0);
    system_sub_blocks[dim] = 1;
    system_sub_blocks[dim+1] = 2;
    for(unsigned int i=dim+2;i<dim+2+parameters.n_compositional_fields;++i)
      system_sub_blocks[i] = i-dim+1;
    std::vector<unsigned int> system_dofs_per_block (3+parameters.n_compositional_fields);
    DoFTools::count_dofs_per_block (dof_handler, system_dofs_per_block,
                                    system_sub_blocks);

    statistics.add_value("Number of Stokes degrees of freedom",
                         system_dofs_per_block[0]+system_dofs_per_block[1]);
    statistics.add_value("Number of temperature degrees of freedom",
                         system_dofs_per_block[2]);

    unsigned int C_dofs = 0;
    for(unsigned int i=dim+2;i<dim+2+parameters.n_compositional_fields;++i)
      C_dofs += system_dofs_per_block[i];
    statistics.add_value("Number of composition degrees of freedom",
                               C_dofs);


    // then interpolate the current boundary velocities. this adds to
    // the current_constraints object we already have
    {
      IndexSet system_relevant_set;
      DoFTools::extract_locally_relevant_dofs (dof_handler,
                                               system_relevant_set);

      current_constraints.clear ();
      current_constraints.reinit (system_relevant_set);
      current_constraints.merge (constraints);

      // set the current time and do the interpolation
      // for the prescribed velocity fields
      std::vector<bool> velocity_mask (dim+2+parameters.n_compositional_fields, true);
      for(unsigned int i=dim;i<dim+2+parameters.n_compositional_fields;++i)
        velocity_mask[i] = false;
      for (typename std::map<types::boundary_id_t,std_cxx1x::shared_ptr<VelocityBoundaryConditions::Interface<dim> > >::iterator
           p = velocity_boundary_conditions.begin();
           p != velocity_boundary_conditions.end(); ++p)
        {
          p->second->set_current_time (time);
          VectorFunctionFromVelocityFunctionObject<dim> vel
                                                              (parameters.n_compositional_fields,
                                                                  std_cxx1x::bind (&VelocityBoundaryConditions::Interface<dim>::boundary_velocity,
                                                                                p->second,
                                                                                std_cxx1x::_1));
          VectorTools::interpolate_boundary_values (dof_handler,
                                                    p->first,
                                                    vel,
                                                    current_constraints,
                                                    velocity_mask);
        }
      current_constraints.close();
    }

    //TODO: do this in a more efficient way (TH)?
    if (!velocity_boundary_conditions.empty())
      rebuild_stokes_matrix = rebuild_stokes_preconditioner = true;

    // notify different system components that we started the next time step
    material_model->update();
    gravity_model->update();
  }



  template <int dim>
  void
  Simulator<dim>::
  setup_system_matrix (const std::vector<IndexSet> &system_partitioning)
  {
    system_matrix.clear ();

    TrilinosWrappers::BlockSparsityPattern sp (system_partitioning,
                                               mpi_communicator);

    Table<2,DoFTools::Coupling> coupling (dim+2+parameters.n_compositional_fields, dim+2+parameters.n_compositional_fields);

    // determine which blocks should be fillable in the matrix.
    // note:
    // - all velocities couple with all velocities
    // - pressure couples with all velocities and the other way
    //   around
    // - temperature only couples with itself when using the impes
    //   scheme
    for (unsigned int c=0; c<dim; ++c)
      for (unsigned int d=0; d<dim; ++d)
        coupling[c][d] = DoFTools::always;
    for (unsigned int c=0; c<dim; ++c)
      coupling[c][dim] = coupling[dim][c] = DoFTools::always;
    coupling[dim+1][dim+1] = DoFTools::always;
    for (unsigned int c=dim+2; c<dim+2+parameters.n_compositional_fields; ++c)
      coupling[c][c] = DoFTools::always;

    DoFTools::make_sparsity_pattern (dof_handler,
                                     coupling, sp,
                                     constraints, false,
                                     Utilities::MPI::
                                     this_mpi_process(mpi_communicator));
    sp.compress();

    system_matrix.reinit (sp);
  }



  template <int dim>
  void Simulator<dim>::
  setup_system_preconditioner (const std::vector<IndexSet> &system_partitioning)
  {
    Amg_preconditioner.reset ();
    Mp_preconditioner.reset ();
    T_preconditioner.reset ();
    C_preconditioner.reset ();

    system_preconditioner_matrix.clear ();

    TrilinosWrappers::BlockSparsityPattern sp (system_partitioning,
                                               mpi_communicator);

    Table<2,DoFTools::Coupling> coupling (dim+2+parameters.n_compositional_fields, dim+2+parameters.n_compositional_fields);
    for (unsigned int c=0; c<dim+2+parameters.n_compositional_fields; ++c)
      for (unsigned int d=0; d<dim+2+parameters.n_compositional_fields; ++d)
        if (c == d)
          coupling[c][d] = DoFTools::always;
        else
          coupling[c][d] = DoFTools::none;

    DoFTools::make_sparsity_pattern (dof_handler,
                                     coupling, sp,
                                     constraints, false,
                                     Utilities::MPI::
                                     this_mpi_process(mpi_communicator));
    sp.compress();

    system_preconditioner_matrix.reinit (sp);
  }



  template <int dim>
  void Simulator<dim>::setup_dofs ()
  {
    computing_timer.enter_section("Setup dof systems");

    dof_handler.distribute_dofs(finite_element);

    // Renumber the DoFs hierarchical so that we get the
    // same numbering if we resume the computation. This
    // is because the numbering depends on the order the
    // cells are created.
    DoFRenumbering::hierarchical (dof_handler);
    std::vector<unsigned int> system_sub_blocks (dim+2+parameters.n_compositional_fields,0);
    system_sub_blocks[dim] = 1;
    system_sub_blocks[dim+1] = 2;
    for(unsigned int i=dim+2;i<dim+2+parameters.n_compositional_fields;++i)
      system_sub_blocks[i] = i-dim+1;

    DoFRenumbering::component_wise (dof_handler, system_sub_blocks);

    std::vector<unsigned int> system_dofs_per_block (3+parameters.n_compositional_fields);
    DoFTools::count_dofs_per_block (dof_handler, system_dofs_per_block,
                                    system_sub_blocks);

    const unsigned int n_u = system_dofs_per_block[0],
                       n_p = system_dofs_per_block[1],
                       n_T = system_dofs_per_block[2];
    unsigned int       n_C_sum = 0;
    std::vector<unsigned int> n_C (parameters.n_compositional_fields+1);
    for(unsigned int i=0;i<parameters.n_compositional_fields;++i) {
                       n_C[i] = system_dofs_per_block[i+3];
                       n_C_sum += n_C[i];
    }


    // print dof numbers with 1000s
    // separator since they are frequently
    // large
    std::locale s = pcout.get_stream().getloc();
    // Creating std::locale with an empty string causes problems
    // on some platforms, so catch the exception and ignore
    try
      {
        pcout.get_stream().imbue(std::locale(""));
      }
    catch (std::runtime_error e)
      {
        // If the locale doesn't work, just give up
      }
    pcout << "Number of active cells: "
          << triangulation.n_global_active_cells()
          << " (on "
          << triangulation.n_levels()
          << " levels)"
          << std::endl
          << "Number of degrees of freedom: "
          << n_u + n_p + n_T + n_C_sum
          << " (" << n_u << '+' << n_p << '+'<< n_T;

    for(unsigned int i=0;i<parameters.n_compositional_fields;++i)
        pcout << '+' << n_C[i];

    pcout <<')'
          << std::endl
          << std::endl;
    pcout.get_stream().imbue(s);


    // now also compute the various partitionings between processors and blocks
    // of vectors and matrices

    n_C_sum = 0;

    std::vector<IndexSet> system_partitioning, system_relevant_partitioning;
    IndexSet system_relevant_set;
    {
      IndexSet system_index_set = dof_handler.locally_owned_dofs();
      system_partitioning.push_back(system_index_set.get_view(0,n_u));
      system_partitioning.push_back(system_index_set.get_view(n_u,n_u+n_p));
      system_partitioning.push_back(system_index_set.get_view(n_u+n_p,n_u+n_p+n_T));
      for(unsigned int i=0;i<parameters.n_compositional_fields;++i) {
          system_partitioning.push_back(system_index_set.get_view(n_u+n_p+n_T+n_C_sum,n_u+n_p+n_T+n_C_sum+n_C[i]));
          n_C_sum += n_C[i];
      }

      n_C_sum = 0;

      DoFTools::extract_locally_relevant_dofs (dof_handler,
                                               system_relevant_set);
      system_relevant_partitioning.push_back(system_relevant_set.get_view(0,n_u));
      system_relevant_partitioning.push_back(system_relevant_set.get_view(n_u,n_u+n_p));
      system_relevant_partitioning.push_back(system_relevant_set.get_view(n_u+n_p, n_u+n_p+n_T));
      for(unsigned int i=0;i<parameters.n_compositional_fields;++i) {
          system_relevant_partitioning.push_back(system_relevant_set.get_view(n_u+n_p+n_T+n_C_sum,n_u+n_p+n_T+n_C_sum+n_C[i]));
          n_C_sum += n_C[i];
      }
    }

    // then compute constraints for the velocity. the constraints we compute
    // here are the ones that are the same for all following time steps. in
    // addition, we may be computing constraints from boundary values for the
    // velocity that are different between time steps. these are then put
    // into current_constraints in start_timestep().
    {
      constraints.clear();
      constraints.reinit(system_relevant_set);

      DoFTools::make_hanging_node_constraints (dof_handler,
                                               constraints);

      // do the interpolation for zero velocity
      std::vector<bool> velocity_mask (dim+2+parameters.n_compositional_fields, true);
      velocity_mask[dim] = false;
      velocity_mask[dim+1] = false;
      for(unsigned int i=dim+2;i<dim+2+parameters.n_compositional_fields;++i)
        velocity_mask[i] = false;
      for (std::set<types::boundary_id_t>::const_iterator
           p = parameters.zero_velocity_boundary_indicators.begin();
           p != parameters.zero_velocity_boundary_indicators.end(); ++p)
        VectorTools::interpolate_boundary_values (dof_handler,
                                                  *p,
                                                  ZeroFunction<dim>(dim+2+parameters.n_compositional_fields),
                                                  constraints,
                                                  velocity_mask);


      // do the same for no-normal-flux boundaries
      VectorTools::compute_no_normal_flux_constraints (dof_handler,
                                                       /* first_vector_component= */ 0,
                                                       parameters.tangential_velocity_boundary_indicators,
                                                       constraints,
                                                       mapping);
    }

    // now do the same for the temperature variable
    {

      // obtain the boundary indicators that belong to Dirichlet-type
      // temperature boundary conditions and interpolate the temperature
      // there
      std::vector<bool> temperature_mask (dim+2+parameters.n_compositional_fields, false);
      temperature_mask[dim+1] = true;

      for (std::set<types::boundary_id_t>::const_iterator
           p = parameters.fixed_temperature_boundary_indicators.begin();
           p != parameters.fixed_temperature_boundary_indicators.end(); ++p)
        {
          Assert (is_element (*p, geometry_model->get_used_boundary_indicators()),
                  ExcInternalError());
          VectorTools::interpolate_boundary_values (dof_handler,
                                                    *p,
                                                    VectorFunctionFromScalarFunctionObject<dim>(std_cxx1x::bind (&BoundaryTemperature::Interface<dim>::temperature,
                                                        std_cxx1x::cref(*boundary_temperature),
                                                        std_cxx1x::cref(*geometry_model),
                                                        *p,
                                                        std_cxx1x::_1),
                                                        dim+1,
                                                        dim+2+parameters.n_compositional_fields),
                                                    constraints,
                                                    temperature_mask);

        }

      // we do nothing with the compositional fields: homogeneous Neumann boundary conditions

      constraints.close();
    }

    // finally initialize vectors, matrices, etc.

    setup_system_matrix (system_partitioning);
    setup_system_preconditioner (system_partitioning);

    system_rhs.reinit(system_partitioning, mpi_communicator);
    solution.reinit(system_relevant_partitioning, mpi_communicator);
    old_solution.reinit(system_relevant_partitioning, mpi_communicator);
    old_old_solution.reinit(system_relevant_partitioning, mpi_communicator);

    current_linearization_point.reinit (system_relevant_partitioning, MPI_COMM_WORLD);

    if (material_model->is_compressible())
      pressure_shape_function_integrals.reinit (system_partitioning, mpi_communicator);

    rebuild_stokes_matrix         = true;
    rebuild_stokes_preconditioner = true;

    computing_timer.exit_section();
  }



  template <int dim>
  void Simulator<dim>::postprocess ()
  {
    computing_timer.enter_section ("Postprocessing");
    pcout << "   Postprocessing:" << std::endl;

    // run all the postprocessing routines and then write
    // the current state of the statistics table to a file
    std::list<std::pair<std::string,std::string> >
    output_list = postprocess_manager.execute (statistics);

    // if we are on processor zero, print to screen
    // whatever the postprocessors have generated
    if (Utilities::MPI::this_mpi_process(mpi_communicator)==0)
      {
        // determine the width of the first column of text so that
        // everything gets nicely aligned; then output everything
        {
          unsigned int width = 0;
          for (std::list<std::pair<std::string,std::string> >::const_iterator
               p = output_list.begin();
               p != output_list.end(); ++p)
            width = std::max<unsigned int> (width, p->first.size());

          for (std::list<std::pair<std::string,std::string> >::const_iterator
               p = output_list.begin();
               p != output_list.end(); ++p)
            pcout << "     "
                  << std::left
                  << std::setw(width)
                  << p->first
                  << " "
                  << p->second
                  << std::endl;
        }

        pcout << std::endl;
      }

    // finally, write the entire set of current results to disk
    output_statistics();
    
    computing_timer.exit_section ();
  }


  template <int dim>
  void Simulator<dim>::compute_refinement_criterion (Vector<float> &estimated_error_per_cell) const
  {
    Vector<float> estimated_error_per_cell_rho (triangulation.n_active_cells());
    Vector<float> estimated_error_per_cell_T (triangulation.n_active_cells());
    Vector<float> estimated_error_per_cell_u (triangulation.n_active_cells());

    const FEValuesExtractors::Scalar pressure (dim);
    const FEValuesExtractors::Scalar temperature (dim+1);

    //Velocity|Temperature|Normalized density and temperature|Weighted density and temperature|Density c_p temperature

    // compute density error
    if (parameters.refinement_strategy != "Temperature" && parameters.refinement_strategy != "Velocity")
      {
        bool lookup_rho_c_p_T = (parameters.refinement_strategy == "Density c_p temperature");

        // create a vector in which we set the temperature block to
        // be a finite element interpolation of the density or rho*c_p*T.
        // we do so by setting up a quadrature formula with the
        // temperature unit support points, then looping over these
        // points, compute the output quantity at them, and writing
        // the result into the output vector in the same order
        // (because quadrature points and temperature dofs are,
        // by design of the quadrature formula, numbered in the
        // same way)
        LinearAlgebra::BlockVector vec_distributed (system_rhs);

        const Quadrature<dim> quadrature(finite_element.base_element(2).get_unit_support_points());
        std::vector<unsigned int> local_dof_indices (finite_element.dofs_per_cell);
        FEValues<dim> fe_values (mapping,
                                 finite_element,
                                 quadrature,
                                 update_quadrature_points | update_values);
        std::vector<double> pressure_values(quadrature.size());
        std::vector<double> temperature_values(quadrature.size());


        typename DoFHandler<dim>::active_cell_iterator
        cell = dof_handler.begin_active(),
        endc = dof_handler.end();
        for (; cell!=endc; ++cell)
          if (cell->is_locally_owned())
            {
              fe_values.reinit(cell);
              fe_values[pressure].get_function_values (solution,
                                                       pressure_values);
              fe_values[temperature].get_function_values (solution,
                                                          temperature_values);

              cell->get_dof_indices (local_dof_indices);

              // for each temperature dof, write into the output
              // vector the density. note that quadrature points and
              // dofs are enumerated in the same order
              for (unsigned int i=0; i<finite_element.base_element(2).dofs_per_cell; ++i)
                {
                  const unsigned int system_local_dof
                    = finite_element.component_to_system_index(/*temperature component=*/dim+1,
                                                                                         /*dof index within component=*/i);

                  vec_distributed(local_dof_indices[system_local_dof])
                    = material_model->density( temperature_values[i],
                                               pressure_values[i],
                                               fe_values.quadrature_point(i))
                      * ((lookup_rho_c_p_T)
                         ?
                         (temperature_values[i]
                          * material_model->specific_heat(temperature_values[i],
                                                          pressure_values[i],
                                                          fe_values.quadrature_point(i)))
                         :
                         1.0);
                }
            }

        LinearAlgebra::BlockVector vec (solution);
        vec = vec_distributed;

        DerivativeApproximation::approximate_gradient  (mapping,
                                                        dof_handler,
                                                        vec,
                                                        estimated_error_per_cell_rho,
                                                        dim+1);

        // Scale gradient in each cell with the
        // correct power of h. Otherwise, error
        // indicators do not reduce when
        // refined if there is a density
        // jump. We need at least order 1 for
        // the error not to grow when refining,
        // so anything >1 should work.
        double power = 0.0;
        if (parameters.refinement_strategy == "Density c_p temperature")
          power = 1.5;
        else if (parameters.refinement_strategy == "Normalized density and temperature")
          power = 1.0 + dim/2.0;
        else if (parameters.refinement_strategy == "Weighted density and temperature")
          power = 2.0 + dim/2.0;
        else
          AssertThrow(false, ExcNotImplemented());
        {
          typename DoFHandler<dim>::active_cell_iterator
          cell = dof_handler.begin_active(),
          endc = dof_handler.end();
          unsigned int i=0;
          for (; cell!=endc; ++cell, ++i)
            if (cell->is_locally_owned())
              estimated_error_per_cell_rho(i) *= std::pow(cell->diameter(), power);
        }
      }
    else
      {
        estimated_error_per_cell_rho = 0;
      }

    // compute the errors for temperature solution
    if (parameters.refinement_strategy != "Density c_p temperature")
      {
        std::vector<bool> temperature_component (dim+2+parameters.n_compositional_fields, false);
        temperature_component[dim+1] = true;
        KellyErrorEstimator<dim>::estimate (dof_handler,
                                            QGauss<dim-1>(parameters.temperature_degree+1),
                                            typename FunctionMap<dim>::type(),
                                            solution,
                                            estimated_error_per_cell_T,
                                            temperature_component,
                                            0,
                                            0,
                                            triangulation.locally_owned_subdomain());
      }
    else
      {
        estimated_error_per_cell_T = 0;
      }

    // compute the errors for the stokes solution
    if (parameters.refinement_strategy == "Velocity")
      {
        std::vector<bool> velocity_mask (dim+2+parameters.n_compositional_fields, true);
        velocity_mask[dim] = velocity_mask[dim+1] = false;
        KellyErrorEstimator<dim>::estimate (dof_handler,
                                            QGauss<dim-1>(parameters.stokes_velocity_degree+1),
                                            typename FunctionMap<dim>::type(),
                                            solution,
                                            estimated_error_per_cell_u,
                                            velocity_mask,
                                            0,
                                            0,
                                            triangulation.locally_owned_subdomain());
      }
    else
      {
        estimated_error_per_cell_u = 0;
      }

    // rescale and combine errors
    {
      if (parameters.refinement_strategy == "Velocity")
        {
          for (unsigned int i=0; i<estimated_error_per_cell.size(); ++i)
            estimated_error_per_cell(i) = estimated_error_per_cell_u(i);
        }
      else if (parameters.refinement_strategy == "Temperature")
        {
          for (unsigned int i=0; i<estimated_error_per_cell.size(); ++i)
            estimated_error_per_cell(i) = estimated_error_per_cell_T(i);
        }
      else if (parameters.refinement_strategy == "Normalized density and temperature")
        {
          const double rho_scaling = Utilities::MPI::max (estimated_error_per_cell_rho.linfty_norm(),
                                                          mpi_communicator);
          if (rho_scaling != 0)
            estimated_error_per_cell_rho /= rho_scaling;

          const double T_scaling = Utilities::MPI::max (estimated_error_per_cell_T.linfty_norm(),
                                                        mpi_communicator);
          if (T_scaling != 0)
            estimated_error_per_cell_T /= T_scaling;

          for (unsigned int i=0; i<estimated_error_per_cell.size(); ++i)
            estimated_error_per_cell(i) = std::max( estimated_error_per_cell_rho(i),
                                                    estimated_error_per_cell_T(i));
        }
      else if (parameters.refinement_strategy == "Weighted density and temperature")
        {
          estimated_error_per_cell_rho *=  1e-4/global_Omega_diameter;
          pcout << "T/rho error scaling: "
                << Utilities::MPI::max (estimated_error_per_cell_T.linfty_norm(),
                                        mpi_communicator)
                << " "
                << Utilities::MPI::max (estimated_error_per_cell_rho.linfty_norm(),
                                        mpi_communicator)
                << std::endl;

          for (unsigned int i=0; i<estimated_error_per_cell.size(); ++i)
            estimated_error_per_cell(i) = estimated_error_per_cell_T(i)*(1.0+estimated_error_per_cell_rho(i));
        }
      else if (parameters.refinement_strategy == "Density c_p temperature")
        {
          for (unsigned int i=0; i<estimated_error_per_cell.size(); ++i)
            estimated_error_per_cell(i) = estimated_error_per_cell_rho(i);
        }
      else
        AssertThrow(false, ExcNotImplemented());
    }
  }

// Contrary to step-32, we have found that just refining by the temperature
// works well in 2d, but only leads to refinement in the boundary layer at the
// core-mantle boundary in 3d. Consequently, we estimate the error based
// on the temperature, velocity and other criteria, see the second ASPECT paper;
// the vectors with the resulting error indicators are then normalized, and we
// take the maximum or sum of the indicators to decide whether we want to refine or
// not. In case of more complicated materials with jumps in the density
// profile, we also need to refine where the density jumps. This ensures that
// we also refine into plumes where maybe the temperature gradients aren't as
// strong as in the boundary layer but where nevertheless the gradients in the
// velocity are large.
  template <int dim>
  void Simulator<dim>::refine_mesh (const unsigned int max_grid_level)
  {
    computing_timer.enter_section ("Refine mesh structure, part 1");

    Vector<float> estimated_error_per_cell (triangulation.n_active_cells());
    compute_refinement_criterion(estimated_error_per_cell);

    parallel::distributed::GridRefinement::
    refine_and_coarsen_fixed_fraction (triangulation,
                                       estimated_error_per_cell,
                                       parameters.refinement_fraction,
                                       parameters.coarsening_fraction);

    // limit maximum refinement level
    if (triangulation.n_levels() > max_grid_level)
      for (typename Triangulation<dim>::active_cell_iterator
           cell = triangulation.begin_active(max_grid_level);
           cell != triangulation.end(); ++cell)
        cell->clear_refine_flag ();

    std::vector<const LinearAlgebra::BlockVector *> x_system (2);
    x_system[0] = &solution;
    x_system[1] = &old_solution;

    parallel::distributed::SolutionTransfer<dim,LinearAlgebra::BlockVector>
    system_trans(dof_handler);

    triangulation.prepare_coarsening_and_refinement();
    system_trans.prepare_for_coarsening_and_refinement(x_system);

    triangulation.execute_coarsening_and_refinement ();
    global_volume = GridTools::volume (triangulation, mapping);
    computing_timer.exit_section();

    setup_dofs ();

    computing_timer.enter_section ("Refine mesh structure, part 2");

    {
      LinearAlgebra::BlockVector
      distributed_system (system_rhs);
      LinearAlgebra::BlockVector
      old_distributed_system (system_rhs);
      std::vector<LinearAlgebra::BlockVector *> system_tmp (2);
      system_tmp[0] = &(distributed_system);
      system_tmp[1] = &(old_distributed_system);

      system_trans.interpolate (system_tmp);
      solution     = distributed_system;
      old_solution = old_distributed_system;
    }

    computing_timer.exit_section();
  }


  template <int dim>
  void
  Simulator<dim>::
  solve_timestep ()
  {
    // start any scheme with an extrapolated value from the previous
    // two time steps if those are available
    current_linearization_point = old_solution;
    if (timestep_number > 1)
      {
        //Trilinos sadd does not like ghost vectors even as input. Copy into distributed vectors for now:
        LinearAlgebra::BlockVector distr_solution (system_rhs);
        distr_solution = current_linearization_point;
        LinearAlgebra::BlockVector distr_old_solution (system_rhs);
        distr_old_solution = old_old_solution;
        distr_solution .sadd ((1 + time_step/old_time_step),
            -time_step/old_time_step,
            distr_old_solution);
        current_linearization_point = distr_solution;
      }

    switch (parameters.nonlinear_solver)
      {
        case NonlinearSolver::IMPES:
        {
          assemble_temperature_system ();
          build_temperature_preconditioner();
          solve_single_block(2);

          current_linearization_point.block(2) = solution.block(2);

          for(unsigned int n=0;n<parameters.n_compositional_fields;++n) {
              assemble_composition_system (n);
              build_composition_preconditioner(n);
              solve_single_block(3+n);
              current_linearization_point.block(3+n) = solution.block(3+n);
          }

          assemble_stokes_system();
          build_stokes_preconditioner();
          solve_stokes();

          break;
        }

        case NonlinearSolver::iterated_IMPES:
        {
          double initial_temperature_residual = 0;
          double initial_stokes_residual      = 0;
          std::vector<double> initial_composition_residual (parameters.n_compositional_fields,0);

          unsigned int iteration = 0;

          do
            {
              assemble_temperature_system();

              if (iteration == 0)
                build_temperature_preconditioner();

              const double temperature_residual = solve_single_block(2);

              current_linearization_point.block(2) = solution.block(2);
<<<<<<< HEAD

              std::vector<double> composition_residual (parameters.n_compositional_fields,0);

              for(unsigned int n=0;n<parameters.n_compositional_fields;++n) {
                  assemble_composition_system (n);
                  build_composition_preconditioner(n);
                  composition_residual[n] = solve_single_block(3+n);
                  current_linearization_point.block(3+n) = solution.block(3+n);
              }

=======
rebuild_stokes_matrix = true;
>>>>>>> 944e9e27
              assemble_stokes_system();
              if (iteration == 0)
                build_stokes_preconditioner();
              const double stokes_residual = solve_stokes();

              current_linearization_point = solution;

              pcout << "   Nonlinear residuals: " << temperature_residual
                    << ", " << stokes_residual;

              for(unsigned int n=0;n<parameters.n_compositional_fields;++n)
                pcout << ", " << composition_residual[n];

              pcout << std::endl
                    << std::endl;

              if (iteration == 0)
                {
                  initial_temperature_residual = temperature_residual;
                  for(unsigned int n=0;n<parameters.n_compositional_fields;++n)
                    initial_composition_residual[n] = composition_residual[n];
                  initial_stokes_residual      = stokes_residual;
                }
              else
                {
//TODO: make this a parameter in the input file
                  double max = 0.0;
                  for(unsigned int n=0;n<parameters.n_compositional_fields;++n)
                    max = std::max(composition_residual[n]/initial_composition_residual[n],max);
                  if (std::max(std::max(stokes_residual/initial_stokes_residual,
                               temperature_residual/initial_temperature_residual),
                               max) < 1e-3)
                    break;
                }

              ++iteration;
//TODO: terminate here if the number of iterations is too large and we see no convergence
            }
          while (iteration < 10);

          break;
        }

	case NonlinearSolver::iterated_Stokes:
	{
          // solve the temperature system once...
	  assemble_temperature_system ();
	  solve_single_block(2);

          for(unsigned int n=0;n<parameters.n_compositional_fields;++n) {
              assemble_composition_system (n);
              solve_single_block(3+n);
          }

	  // ...and then iterate the solution
	  // of the Stokes system
	  for (int i=0; i<10; ++i)
	    {
	      rebuild_stokes_matrix =
		rebuild_stokes_preconditioner = true;

	      assemble_stokes_system();
	      build_stokes_preconditioner();
	      solve_stokes();
	      old_solution = solution;

	      pcout << std::endl;
	    }

	  break;
	}

        default:
          Assert (false, ExcNotImplemented());
      }
  }


  /**
   * This is the main function of the program, containing the overall
   * logic which function is called when.
   */
  template <int dim>
  void Simulator<dim>::run ()
  {
    last_checkpoint_time = std::time(NULL);
    unsigned int max_refinement_level = parameters.initial_global_refinement +
                                        parameters.initial_adaptive_refinement;
    unsigned int pre_refinement_step = 0;

    // if we want to resume a computation from an earlier point
    // then reload it from a snapshot. otherwise do the basic
    // start-up
    if (parameters.resume_computation == true)
      {
        resume_from_snapshot();
        // we need to remove additional_refinement_times that are in the past
        // and adjust max_refinement_level which is not written to file
        while ((parameters.additional_refinement_times.size() > 0)
               &&
               (parameters.additional_refinement_times.front () < time+time_step))
          {
            ++max_refinement_level;
            parameters.additional_refinement_times
            .erase (parameters.additional_refinement_times.begin());
          }
      }
    else
      {
        triangulation.refine_global (parameters.initial_global_refinement);
        global_volume = GridTools::volume (triangulation, mapping);

        setup_dofs();
      }


  start_time_iteration:

    if (parameters.resume_computation == false)
      {
        computing_timer.enter_section ("Initialization");
        set_initial_field (2); //temperature
        set_initial_field (3); //composition
        compute_initial_pressure_field ();

        time                      = parameters.start_time;
        timestep_number           = 0;
        time_step = old_time_step = 0;
        computing_timer.exit_section();
      }

    // start the principal loop over time steps:
    do
      {
        start_timestep ();

        // then do the core work: assemble systems and solve
        solve_timestep ();

        pcout << std::endl;

        // update the time step size
        old_time_step = time_step;
        time_step = compute_time_step();

        if (parameters.convert_to_years == true)
          statistics.add_value("Time step size (years)", time_step / year_in_seconds);
        else
          statistics.add_value("Time step size (seconds)", time_step);


        // see if we have to start over with a new refinement cycle
        // at the beginning of the simulation
        if ((timestep_number == 0) &&
            (pre_refinement_step < parameters.initial_adaptive_refinement))
          {
            output_statistics();

            if (parameters.run_postprocessors_on_initial_refinement)
              postprocess ();

            refine_mesh (max_refinement_level);
            ++pre_refinement_step;
            goto start_time_iteration;
          }

        postprocess ();

        // see if this is a time step where additional refinement is requested
        // if so, then loop over as many times as this is necessary
        if ((parameters.additional_refinement_times.size() > 0)
            &&
            (parameters.additional_refinement_times.front () < time+time_step))
          {
            while ((parameters.additional_refinement_times.size() > 0)
                   &&
                   (parameters.additional_refinement_times.front () < time+time_step))
              {
                ++max_refinement_level;
                refine_mesh (max_refinement_level);

                parameters.additional_refinement_times
                .erase (parameters.additional_refinement_times.begin());
              }
          }
        else
          // see if this is a time step where regular refinement is necessary, but only
          // if the previous rule wasn't triggered
          if ((timestep_number > 0)
              &&
              (parameters.adaptive_refinement_interval > 0)
              &&
              (timestep_number % parameters.adaptive_refinement_interval == 0))
            refine_mesh (max_refinement_level);


        // every n time steps output a summary of the current
        // timing information
        if ((timestep_number > 0) && (parameters.timing_output_frequency != 0) &&
            (timestep_number % parameters.timing_output_frequency == 0))
          {
            computing_timer.print_summary ();
            output_statistics();
          }

        // increment time step by one. then prepare
        // for the next time step by shifting solution vectors
        // by one time step
        time += time_step;
        ++timestep_number;
        {
          old_old_solution      = old_solution;
          old_solution          = solution;
        }

        // periodically generate snapshots so that we can resume here
        // if the program aborts or is terminated
        bool do_checkpoint = false;

        // If we base checkpoint frequency on timing, measure the time at process 0
        // This prevents race conditions where some processes will checkpoint and others won't
        if (parameters.checkpoint_time_secs > 0)
          {
            int global_do_checkpoint = ((std::time(NULL)-last_checkpoint_time) >= parameters.checkpoint_time_secs);

            MPI_Bcast(&global_do_checkpoint, 1, MPI_INT, 0, MPI_COMM_WORLD);

            do_checkpoint = (global_do_checkpoint == 1);
          }
        // If we base checkpoint frequency on steps, see if it's time for another checkpoint
        if ((parameters.checkpoint_time_secs == 0) &&
            (parameters.checkpoint_steps > 0) &&
            (timestep_number % parameters.checkpoint_steps == 0))
          do_checkpoint = true;
        if (do_checkpoint)
          {
            create_snapshot();
            // matrices will be regenerated after a resume, so do that here too
            // to be consistent. otherwise we would get different results
            // for a restarted computation than for one that ran straight
            // through
            rebuild_stokes_matrix =
              rebuild_stokes_preconditioner = true;
            last_checkpoint_time = std::time(NULL);
          }
      }
    while (time < parameters.end_time);
  }
}



// explicit instantiation of the functions we implement in this file
namespace aspect
{
#define INSTANTIATE(dim) \
  template class Simulator<dim>;

  ASPECT_INSTANTIATE(INSTANTIATE)
}<|MERGE_RESOLUTION|>--- conflicted
+++ resolved
@@ -1110,8 +1110,7 @@
               const double temperature_residual = solve_single_block(2);
 
               current_linearization_point.block(2) = solution.block(2);
-<<<<<<< HEAD
-
+rebuild_stokes_matrix = true;
               std::vector<double> composition_residual (parameters.n_compositional_fields,0);
 
               for(unsigned int n=0;n<parameters.n_compositional_fields;++n) {
@@ -1121,9 +1120,6 @@
                   current_linearization_point.block(3+n) = solution.block(3+n);
               }
 
-=======
-rebuild_stokes_matrix = true;
->>>>>>> 944e9e27
               assemble_stokes_system();
               if (iteration == 0)
                 build_stokes_preconditioner();
